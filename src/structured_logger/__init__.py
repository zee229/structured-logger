"""
Structured JSON logger for Python applications with flexible configuration.

A powerful, configurable logging library that outputs structured JSON logs,
perfect for cloud deployments, containerized applications, and log aggregation systems.
"""

from .logger import LoggerConfig, StructuredLogFormatter, get_logger, setup_root_logger

# Import advanced features if available
try:
    from .advanced import (
        AdvancedStructuredFormatter,
        AsyncLogger,
        AsyncLogHandler,
        CorrelationIDManager,
        LogMetrics,
        LogSchema,
        LogValidator,
        MetricsConfig,
        RateLimiter,
        RotationConfig,
        SamplingConfig,
        StructuredRotatingFileHandler,
        StructuredTimedRotatingFileHandler,
    )

    ADVANCED_FEATURES_AVAILABLE = True
except ImportError:
    ADVANCED_FEATURES_AVAILABLE = False

# Import Sentry integration if available
try:
    from .sentry_integration import (
        SentryConfig,
        SentryLogHandler,
        add_sentry_breadcrumb,
        capture_exception_with_context,
        capture_message_with_context,
        initialize_sentry,
        is_sentry_available,
        is_sentry_initialized,
        set_sentry_context,
        set_sentry_user,
    )

    SENTRY_INTEGRATION_AVAILABLE = True
except ImportError:
    SENTRY_INTEGRATION_AVAILABLE = False

<<<<<<< HEAD
__version__ = "1.2.1"
=======
__version__ = "1.2.0"
>>>>>>> 7c4bd2ee
__author__ = "Nikita Yastreb"
__email__ = "yastrebnikita723@gmail.com"

__all__ = [
    "StructuredLogFormatter",
    "get_logger",
    "setup_root_logger",
    "LoggerConfig",
]

# Add advanced features to exports if available
if ADVANCED_FEATURES_AVAILABLE:
    __all__.extend(
        [
            "LogSchema",
            "SamplingConfig",
            "MetricsConfig",
            "RotationConfig",
            "LogValidator",
            "RateLimiter",
            "LogMetrics",
            "CorrelationIDManager",
            "AsyncLogHandler",
            "StructuredRotatingFileHandler",
            "StructuredTimedRotatingFileHandler",
            "AdvancedStructuredFormatter",
            "AsyncLogger",
        ]
    )

# Add Sentry integration to exports if available
if SENTRY_INTEGRATION_AVAILABLE:
    __all__.extend(
        [
            "SentryConfig",
            "SentryLogHandler",
            "initialize_sentry",
            "capture_exception_with_context",
            "capture_message_with_context",
            "add_sentry_breadcrumb",
            "set_sentry_user",
            "set_sentry_context",
            "is_sentry_available",
            "is_sentry_initialized",
        ]
    )<|MERGE_RESOLUTION|>--- conflicted
+++ resolved
@@ -48,11 +48,8 @@
 except ImportError:
     SENTRY_INTEGRATION_AVAILABLE = False
 
-<<<<<<< HEAD
 __version__ = "1.2.1"
-=======
-__version__ = "1.2.0"
->>>>>>> 7c4bd2ee
+
 __author__ = "Nikita Yastreb"
 __email__ = "yastrebnikita723@gmail.com"
 
