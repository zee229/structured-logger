--- conflicted
+++ resolved
@@ -53,13 +53,8 @@
     SENTRY_INTEGRATION_AVAILABLE = True
 except ImportError:
     SENTRY_INTEGRATION_AVAILABLE = False
-
-<<<<<<< HEAD
+    
 __version__ = "1.3.0"
-=======
-__version__ = "1.2.1"
-
->>>>>>> a8a5396f
 __author__ = "Nikita Yastreb"
 __email__ = "yastrebnikita723@gmail.com"
 
