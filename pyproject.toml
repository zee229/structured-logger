[build-system]
requires = ["uv_build>=0.8.22,<0.9.0"]
build-backend = "uv_build"

[project]
name = "structured-logger-railway"
<<<<<<< HEAD
version = "1.2.1"
=======
version = "1.2.0"
>>>>>>> 7c4bd2ee
authors = [
    {name = "Nikita Yastreb", email = "yastrebnikita723@gmail.com"},
    {name = "Patrick Ward", email = "pward17@gmail.com"},
]
description = "A flexible structured JSON logger for Python applications"
readme = "README.md"
license = {text = "MIT"}
requires-python = ">=3.8"
classifiers = [
    "Development Status :: 4 - Beta",
    "Intended Audience :: Developers",
    "License :: OSI Approved :: MIT License",
    "Operating System :: OS Independent",
    "Programming Language :: Python :: 3",
    "Programming Language :: Python :: 3.8",
    "Programming Language :: Python :: 3.9",
    "Programming Language :: Python :: 3.10",
    "Programming Language :: Python :: 3.11",
    "Programming Language :: Python :: 3.12",
    "Topic :: Software Development :: Libraries :: Python Modules",
    "Topic :: System :: Logging",
]
keywords = ["logging", "json", "structured", "railway", "cloud", "docker", "kubernetes"]
dependencies = [
    "sentry-sdk[fastapi]>=2.39.0",
]

[dependency-groups]
dev = [
    "uv>=0.8.22",
    "pytest>=7.0.0",
    "flake8>=5.0.0",
    "black>=22.0.0",
    "isort>=5.13.2",
    "build>=0.8.0",
    "twine>=4.0.0",
    "python-dotenv>=1.0.0",
    "pytest-env>=1.1.0",
    "sentry-sdk[fastapi]>=2.39.0",
]
sentry = [
    "sentry-sdk[fastapi]>=2.39.0",
]
all = [
    "sentry-sdk>=2.39.0",
]

[project.urls]
Homepage = "https://github.com/zee229/structured-logger"
Documentation = "https://github.com/zee229/structured-logger#readme"
Repository = "https://github.com/zee229/structured-logger.git"
"Bug Tracker" = "https://github.com/zee229/structured-logger/issues"

# uv_build configuration
[tool.uv.build-backend]
module-name = "structured_logger"

# Pytest configuration
[tool.pytest.ini_options]
testpaths = ["tests"]
python_files = ["test_*.py", "*_test.py"]
python_classes = ["Test*"]
python_functions = ["test_*"]
addopts = [
    "--strict-markers",
    "--strict-config",
    "--verbose",
    "--cov=src/structured_logger",
    "--cov-report=term-missing",
    "--cov-report=html",
    "--cov-report=xml",
]
env = [
    "TESTING = true",
    "ENVIRONMENT = test",
]
markers = [
    "unit: Unit tests",
    "integration: Integration tests",
    "sentry: Tests that require Sentry",
    "slow: Slow running tests",
]

[tool.isort]
profile = "black"<|MERGE_RESOLUTION|>--- conflicted
+++ resolved
@@ -4,11 +4,8 @@
 
 [project]
 name = "structured-logger-railway"
-<<<<<<< HEAD
 version = "1.2.1"
-=======
-version = "1.2.0"
->>>>>>> 7c4bd2ee
+
 authors = [
     {name = "Nikita Yastreb", email = "yastrebnikita723@gmail.com"},
     {name = "Patrick Ward", email = "pward17@gmail.com"},
